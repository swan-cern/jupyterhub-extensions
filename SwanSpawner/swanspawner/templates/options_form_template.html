<style> .nb{ font-weight:normal } </style>
<style> .nbs{ font-weight:normal; font-size:small } </style>
<style> .news{ font-weight:normal; background-color:yellow } </style>
<script type="text/javascript">
<!--

    var lcgFormConfig = {{ options_form_config }};

    var formInitialized = false;

    /**
     * Get LCG data dictionary for given lcgValue.
     */
    function findLcgData(lcgValue) {
        var lcgData;

        // Data is taken from from lcgFormConfig global variable
        var lcgFormOptions = lcgFormConfig['lcg_options'];
        for (key in lcgFormOptions) {
            lcgData = lcgFormOptions[key];
            if (lcgData.type === "selection" && lcgData.lcg.value === lcgValue) {
                return lcgData;
            }
        }

        throw "LCG Data not found"
    }

    /**
     * Enable display of element if previously disabled, and disable if previously enabled
     */
    function toggle_visibility(id) {
        var e = document.getElementById(id);
        if(e.style.display == 'block')
            e.style.display = 'none';
        else
            e.style.display = 'block';
    }

    /**
     * Renders a form based on config file
     */
    function adjust_form() {
        var selectLCG = document.getElementById('lcgReleaseOptions');

        // if form has not been yet initialized, initialize
        if (!formInitialized) {
            formInitialized = true;

            // set proper header for the whole form based on config
            var optionsHeader = document.getElementById('optionsHeader');
            var header = lcgFormConfig['header'];
            if (header) {
                optionsHeader.innerHTML = header;
            }

            // set LCG option in the rendered form - first LCG is default
            const lcgFormOptions = lcgFormConfig['lcg_options'];
            selectLCG.innerHTML = '';
            var firstLCGSelected = false;
            for( var i = 0 ; i < lcgFormOptions.length ; i++ ){
                var lcgFormEntry = lcgFormOptions[i];

                var selectLCGOption = document.createElement("option");
                if (lcgFormEntry.type === "label") {
                    selectLCGOption.disabled="disabled";
                    selectLCGOption.style="border-bottom:1px solid rgba(153,153,153,.3); margin:-10px 0 4px 0";
                    selectLCGOption.value=lcgFormEntry.label.value;
                    selectLCGOption.text=lcgFormEntry.label.text;
                } else {
                    if (!firstLCGSelected) {
                        firstLCGSelected = true;
                        selectLCGOption.selected = true;
                    }
                    selectLCGOption.value=lcgFormEntry.lcg.value;
                    selectLCGOption.text=lcgFormEntry.lcg.text;
                }

                selectLCG.add(selectLCGOption);
            }
        
            // set customenv type options for customenvs
            const builders = lcgFormConfig['customenv_options'];
            var selectBuilder = document.getElementById('builderOptions');
            selectBuilder.innerHTML = '';
            var firstBuilderSelected = false;

            for( var i = 0 ; i < builders.length ; i++ ){
                var builder = builders[i];

                var builderOption = document.createElement("option");
                if (builder.type === "label") {
                    builderOption.disabled="disabled";
                    builderOption.style="border-bottom:1px solid rgba(153,153,153,.3); margin:-10px 0 4px 0";
                    builderOption.value=builder.label.value;
                    builderOption.text=builder.label.text;
                } else {
                    if (!firstBuilderSelected) {
                        firstBuilderSelected = true;
                        builderOption.selected = true;
                    }
                    builderOption.value=builder.builder.value;
                    builderOption.text=builder.builder.text;
                }

                selectBuilder.add(builderOption);
            }
        }

        // get currently selected LCG and extract that lcg configuration (lcgData)
        var lcgValue = selectLCG.value;
        var lcgData = findLcgData(lcgValue);

        // adjust platforms option for lcg
        var selectPlatform = document.getElementById('platformOptions');
        selectPlatform.innerHTML = '';

        for( var i = 0 ; i < lcgData.platforms.length ; i++ ){
            var lcgPlatform = lcgData.platforms[i];

            var selectPlatformOption = document.createElement("option");
            selectPlatformOption.value = lcgPlatform.value;
            selectPlatformOption.text = lcgPlatform.text;
            if (i === 0) {
                selectPlatformOption.selected = true;
            }

            selectPlatform.add(selectPlatformOption);
        }

        // adjust cores option for lcg
        var selectCores = document.getElementById('coresOptions');
        selectCores.innerHTML = '';

        for( var i = 0 ; i < lcgData.cores.length ; i++ ){
            var lcgCores = lcgData.cores[i];

            var selectCoresOption = document.createElement("option");
            selectCoresOption.value = lcgCores.value;
            selectCoresOption.text = lcgCores.text;
            if (i === 0) {
                selectCoresOption.selected = true;
            }

            selectCores.add(selectCoresOption);
        }

        // adjust memory option for lcg
        var selectMemory = document.getElementById('memoryOptions');
        selectMemory.innerHTML = '';

        for( var i = 0 ; i < lcgData.memory.length ; i++ ){
            var lcgMemory = lcgData.memory[i];

            var selectMemoryOption = document.createElement("option");
            selectMemoryOption.value = lcgMemory.value;
            selectMemoryOption.text = lcgMemory.text;
            if (i === 0) {
                selectMemoryOption.selected = true;
            }

            selectMemory.add(selectMemoryOption);
        }

        // adjust clusters option for lcg
        var selectCluster = document.getElementById('clusterOptions');
        selectCluster.innerHTML = '';
        // Make sure Spark cluster options are enabled on LCG release change
        selectCluster.removeAttribute('disabled');

        for( var i = 0 ; i < lcgData.clusters.length ; i++ ){
            var lcgCluster = lcgData.clusters[i];

            if (lcgCluster.value === "k8s" || lcgCluster.value === "hadoop-qa") {
                continue;
            }

            var selectClusterOption = document.createElement("option");
            selectClusterOption.value = lcgCluster.value;
            selectClusterOption.text = lcgCluster.text;
            if (i === 0) {
                selectClusterOption.selected = true;
            }

            selectCluster.add(selectClusterOption);
        }

        // adjust condor option for lcg
        var selectCondor = document.getElementById('condorOptions');
        selectCondor.innerHTML = '';

        for( var i = 0 ; i < lcgData.condor.length ; i++ ){
            var lcgCondor = lcgData.condor[i];

            var selectCondorOption = document.createElement("option");
            selectCondorOption.value = lcgCondor.value;
            selectCondorOption.text = lcgCondor.text;
            if (i === 0) {
                selectCondorOption.selected = true;
            }

            selectCondor.add(selectCondorOption);
        }

    }

    /**
     * Adjusts the width of the repository type dropdown element based on the selected option
     */
    function adjust_repository_dropdown() {
        const selectElement = document.getElementById('repository_type_dropdown');
        const selectedOptionText = selectElement.options[selectElement.selectedIndex].text;
        const tempElement = document.createElement('span');
        tempElement.style.visibility = 'hidden';
        tempElement.style.whiteSpace = 'nowrap';
        tempElement.style.fontSize = window.getComputedStyle(selectElement).fontSize;
        tempElement.innerHTML = selectedOptionText;
        
        document.body.appendChild(tempElement);
        const width = tempElement.offsetWidth;
        document.body.removeChild(tempElement);
        
        selectElement.style.width = `${width + 50}px`;

        const repositoryOption = document.getElementById('repositoryOption');
        if (selectElement.value === 'eos') {
            repositoryOption.placeholder = 'e.g. $CERNBOX_HOME/MyFolder';
        } else if (selectElement.value === 'git') {
            repositoryOption.placeholder= "e.g. https://gitlab.cern.ch/user/myrepo";
        }
    }

    /**
     * Modifies the displayed form according to the selected type of configuration (LCG or Custom Environments)
     */
    function toggle_form() {
        var lcgOption = document.getElementById('lcgOption');
        var customenvOption = document.getElementById('customenvOption');
        
        var customenv_config = document.getElementById('customenv_config');
        var external_config = document.getElementById('external_config');
        var lcg_config = document.getElementById('lcg_config');
        
        if (lcgOption.checked) {
            lcg_config.style.display = 'block';
            customenv_config.style.display = 'none';
            external_config.style.display = 'block';
            adjust_form();
            adjust_spark();
        } else {
            adjust_repository_dropdown();
            lcg_config.style.display = 'none';
            customenv_config.style.display = 'block';
            external_config.style.display = 'none';
        } 
    }

    /**
     * Modifies the selection of Spark clusters depending on the chosen platform
     */
    function adjust_spark() {
        var platformOptions = document.getElementById('platformOptions');

        function removeCluster(cluster) {
            var clusterOptions  = document.getElementById('clusterOptions');
            for (var i = 0; i < clusterOptions.options.length; i++) {
                if (clusterOptions.options[i].value === cluster) {
                    clusterOptions.remove(i);
                    break;
                }
            }
        }

        function addCluster(clusterValue, clusterName) {
            var selectClusterOption = document.createElement("option");
            selectClusterOption.value = clusterValue;
            selectClusterOption.text = clusterName;
            clusterOptions.add(selectClusterOption);
        }

        var isAlma = platformOptions.selectedOptions[0].text.startsWith('AlmaLinux 9');

        if (isAlma) {
<<<<<<< HEAD
            // Disable Spark cluster selection, since Spark is still not supported on Alma9
            clusterOptions.setAttribute('disabled', '');
            clusterOptions.selectedIndex = 0;
        } else {
            // On CentOS7, make sure cluster selection is enabled
            clusterOptions.removeAttribute('disabled');
=======
            clusterOptions.selectedIndex = 0;
            removeCluster("analytix")
            addCluster("k8s", "Cloud Containers (K8s)")
            addCluster("hadoop-qa", "QA")
        }
        else {
            addCluster("analytix", "General Purpose (Analytix)")
            removeCluster("k8s")
            removeCluster("hadoop-qa")
>>>>>>> 21dd583f
        }
    }

    window.onload = toggle_form;
//-->
</script>

<div>
    <label for="placeholder">
    <span class='nb' id="optionsHeader">Specify the configuration parameters for the SWAN container that will be created for you.</span>
    </label>
    <label for="alma9">
    <span class='news' id="alma9">Select <b>AlmaLinux 9</b> as Platform to try out our new experimental Alma9 image with <b>JupyterLab</b> as default interface! More information <a target="_blank" href="https://swan.docs.cern.ch/alma9/">here</a>.</span>
    </label>
    <br><br>

    <!-- Source Type selection -->
    <div id="source_typeSection">
        <h2>Software</h2>
        <label>Source <a href="#" onclick="toggle_visibility('sourceDetails');"><span class='nbs'>more...</span></a>
            <div style="display:none;" id="sourceDetails">
                <span class='nb'>Software source: curated stack (LCG) or custom environment.</span>
            </div>
        </label>
        <br>
        <input type="radio" id="lcgOption" name="source_type" value="lcg" checked onchange="toggle_form();" style="width: auto; height: auto; display: inline-block;">
        <label for="lcgOption" style="margin-right: 5%;">LCG</label>
        <input type="radio" id="customenvOption" name="source_type" value="customenv" onchange="toggle_form();" style="width: auto; height: auto; display: inline-block;">
        <label for="customenvOption">Custom Environment</label>
        <br><br>
    </div>
    
    <!-- LCG configuration -->
    <div id="lcg_config">
        <div id="lcgReleaseSection">
            <label for="lcgReleaseOptions">Software stack <a href="#" onclick="toggle_visibility('lcgReleaseDetails');"><span class='nbs'>more...</span></a>
                <div style="display:none;" id="lcgReleaseDetails">
                    <span class='nb'>LCG release to use as software source. See the <a target="_blank" href="http://lcginfo.cern.ch/">LCG releases package info</a> page.</span>
                </div>
            </label>
            <select id="lcgReleaseOptions" name="LCG-rel" onchange="adjust_form();">
            </select>
        </div>
        <br>
        
        <div id="platformSection">
            <label for="platformOptions">Platform <a href="#" onclick="toggle_visibility('platformDetails');"><span class='nbs'>more...</span></a>
                <div style="display:none;" id="platformDetails">
                    <span class='nb'>Operating system and compiler version.</span>
                </div>
            </label>
            <select id="platformOptions" name="platform" onchange="adjust_spark();"></select>
        </div>
        <br>
        
        <div id="scriptenvSection">
            <label for="scriptenvOption">Environment script <a href="#" onclick="toggle_visibility('scriptenvDetails');"><span class='nbs'>more...</span></a>
                <div style="display:none;" id="scriptenvDetails">
                    <span class='nb'>User-provided bash script to define custom environment variables. The variable CERNBOX_HOME is resolved to the proper /eos/user/u/username directory.</span>
                </div>
            </label>
            <input type="text" id="scriptenvOption" name="scriptenv" placeholder="e.g. $CERNBOX_HOME/MySWAN/myscript.sh">
        </div>
        <br>
    </div>

    <!-- Custom environment configuration -->
    <div id="customenv_config" style="display: none;">
        <div id="repositorySection">
            <label for="repositoryOption">Repository 
                <a href="#" onclick="toggle_visibility('repositoryDetails');"><span class='nbs'>more...</span></a>
                <div style="display:none;" id="repositoryDetails">
                    <span class='nb'>Repository containing a requirements.txt file. It can be a path on EOS or the URL of a public git repository.</span>
                </div>
            </label>
            <br>
            <div style="display: flex;">
                <select id="repository_type_dropdown" name="repository_type" onchange="adjust_repository_dropdown();" style="width: auto; display: inline-flex; border: 1px solid #afafaf; background-color: #efefef;">
                      <option value="git">Git</option>
                      <option value="eos">EOS</option>
                </select>
                <input type="text" id="repositoryOption" name="repository" style="flex-grow: 1; margin-left: 0; border: 1px solid #afafaf;">
            </div>
        </div>
        <br>
        
        <div id="builderSection">
            <label for="builderOptions">Builder <a href="#" onclick="toggle_visibility('builderDetails');"><span class='nbs'>more...</span></a>
                <div style="display:none;" id="builderDetails">
                    <span class='nb'>Program responsible for building the custom environment (generic or community-specific).</a></span>
                </div>
            </label>
            <select id="builderOptions" name="builder"></select>
        </div>
        <br>
    </div>
    
    <!-- Resources configuration -->
    <div id="resources_config">
        <h2>Session resources</h2>

        <div id="coresSection">
            <label for="coresOptions">Number of cores <a href="#" onclick="toggle_visibility('ncoresDetails');"><span class='nbs'>more...</span></a>
                <div style="display:none;" id="ncoresDetails">
                    <span class='nb'>Number of cores to associate to the container.</span>
                </div>
            </label>
            <select id="coresOptions" name="ncores"></select>
        </div>
        <br>

        <div id="memorySection">
            <label for="memoryOptions">Memory <a href="#" onclick="toggle_visibility('memoryDetails');"><span class='nbs'>more...</span></a>
                <div style="display:none;" id="memoryDetails">
                    <span class='nb'>Amount of Memory allocated to the container.</span>
                </div>
            </label>
            <select id="memoryOptions" name="memory"></select>
        </div>
        <br>
    </div>

    <!-- External computing resources -->
    <div id="external_config" style="display: block;">
        <h2>External computing resources</h2>
        
        <div id="clusterSection">
            <label for="clusterOptions">Spark cluster <a href="#" onclick="toggle_visibility('clusterDetails');"><span class='nbs'>more...</span></a>
                <div style="display:none;" id="clusterDetails">
                    <span class='nb'>Name of the Spark cluster to connect to from notebooks. See the <a target="_blank" href="https://hadoop-user-guide.web.cern.ch/">Hadoop User guide</a> and the <a target="_blank" href="https://sparktraining.web.cern.ch/">Spark training course</a></span>
                </div>
            </label>
            <select id="clusterOptions" name="spark-cluster"></select>
        </div>
        <br>

        <div id="condorSection">
            <label for="condorOptions">HTCondor pool <a href="#" onclick="toggle_visibility('condorDetails');"><span class='nbs'>more...</span></a>
                <div style="display:none;" id="condorDetails">
                    <span class='nb'>Name of the HTCondor pool to use.</span>
                </div>
            </label>
            <select id="condorOptions" name="condor-pool"></select>
        </div>
    </div>
</div><|MERGE_RESOLUTION|>--- conflicted
+++ resolved
@@ -281,14 +281,6 @@
         var isAlma = platformOptions.selectedOptions[0].text.startsWith('AlmaLinux 9');
 
         if (isAlma) {
-<<<<<<< HEAD
-            // Disable Spark cluster selection, since Spark is still not supported on Alma9
-            clusterOptions.setAttribute('disabled', '');
-            clusterOptions.selectedIndex = 0;
-        } else {
-            // On CentOS7, make sure cluster selection is enabled
-            clusterOptions.removeAttribute('disabled');
-=======
             clusterOptions.selectedIndex = 0;
             removeCluster("analytix")
             addCluster("k8s", "Cloud Containers (K8s)")
@@ -298,7 +290,6 @@
             addCluster("analytix", "General Purpose (Analytix)")
             removeCluster("k8s")
             removeCluster("hadoop-qa")
->>>>>>> 21dd583f
         }
     }
 
